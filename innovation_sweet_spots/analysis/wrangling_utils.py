--- conflicted
+++ resolved
@@ -21,7 +21,6 @@
         self._link_gtr_funds_api = None
         self._project_to_funds = None
         self._gtr_funds = None
-<<<<<<< HEAD
         # Organisations
         self._gtr_organisations = None
         self._gtr_organisations_locations = None
@@ -29,11 +28,9 @@
         # People
         self._gtr_persons = None
         self._link_gtr_persons = None
-=======
         # Research topics
         self._link_gtr_topics = None
         self._gtr_topics = None
->>>>>>> ecd7b85a
 
     def get_project_funds(self, gtr_projects: pd.DataFrame) -> pd.DataFrame:
         """
@@ -119,7 +116,6 @@
         """Adds reliable funding amount data, and funding start and end dates to the projects."""
         return pipe(gtr_projects, self.get_project_funds_api, self.get_start_end_dates)
 
-<<<<<<< HEAD
     def get_project_organisations(self, gtr_projects: pd.DataFrame) -> pd.DataFrame:
         """
         Adds participating organisations to the projects.
@@ -210,7 +206,7 @@
             .merge(self.gtr_persons, on="id", how="left")
             .drop(["table_name"], axis=1)
             .rename(columns={"rel": "person_relation"})
-=======
+
     def get_research_topics(self, gtr_projects: pd.DataFrame) -> pd.DataFrame:
         """
          Add research topics to projects. Note that about half of the projects are 'Unclassified'
@@ -229,7 +225,6 @@
             .merge(self.gtr_topics, on="id", how="left")
             .drop(["rel", "table_name", "id"], axis=1)
             .rename(columns={"text": "topic"})
->>>>>>> ecd7b85a
         )
 
     @property
@@ -254,7 +249,6 @@
         return self._link_gtr_funds_api
 
     @property
-<<<<<<< HEAD
     def gtr_organisations(self):
         """Organisations participating in research projects"""
         if self._gtr_organisations is None:
@@ -288,7 +282,8 @@
         if self._link_gtr_persons is None:
             self._link_gtr_persons = gtr.get_link_table("gtr_persons")
         return self._link_gtr_persons
-=======
+
+    @property
     def link_gtr_topics(self):
         """Links between project ids and research topic ids"""
         if self._link_gtr_funds is None:
@@ -301,7 +296,6 @@
         if self._gtr_topics is None:
             self._gtr_topics = gtr.get_gtr_topics()
         return self._gtr_topics
->>>>>>> ecd7b85a
 
 
 class CrunchbaseWrangler:
