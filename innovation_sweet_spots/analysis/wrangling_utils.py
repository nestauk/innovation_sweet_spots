import pandas as pd
import numpy as np
from toolz import pipe
from currency_converter import CurrencyConverter
from datetime import datetime
from typing import Iterator
import innovation_sweet_spots.getters.gtr as gtr
import innovation_sweet_spots.getters.crunchbase as cb


class GtrWrangler:
    """
    This class helps linking GtR projects to other GtR data such as the
    project funding or the participating organisations
    """

    def __init__(self):
        self._link_gtr_funds = None
        self._link_gtr_funds_api = None
        self._project_to_funds = None
        self._gtr_funds = None

    def get_project_funds(self, gtr_projects: pd.DataFrame) -> pd.DataFrame:
        """
        Adds funding amount and dates to the projects.

        NB: For a single project there are several funding entries, often with duplicated information,
        or amounts that don't correspond to the amounts on gtr.ukri.org. Therefore, while this method
        might still be valid to get project end dates, for safer funding amount data, use get_project_funds_api()

        The following steps are executed:
          - Fetching the funding table
          - Fetching the table linking project ids and funding ids
          - Linking GtR project ids to funding data using the funding and links tables

        Running it for the first time might take a while, as it needs to load funding data

        Args:
            gtr_projects: Data frame that must have a column "project_id"
            keep_only_dates: Keeps only the beginning and end dates

        Returns:
            Same input data frame with the following extra columns:
                - id: Funding id
                - fund_end: End of funding period
                - fund_start: Start of funding period
                - amount: Amount of funding
                - currencyCode: all values are 'GBP'

        """
        return (
            # Add funding ids to the projects table
            gtr_projects.merge(self.link_gtr_funds, on="project_id", how="left")
            # Add funding amounts and dates to the table
            .merge(self.gtr_funds, on="id", how="left")
            .query("category=='INCOME_ACTUAL'")
            .drop(["rel", "table_name"], axis=1)
            .rename(
                columns={"start_x": "start", "start_y": "fund_start", "end": "fund_end"}
            )
            .astype({"fund_start": "datetime64[ns]", "fund_end": "datetime64[ns]"})
        )

    def get_project_funds_api(self, gtr_projects: pd.DataFrame) -> pd.DataFrame:
        """Adds funding data to the projects (data that has been retrieved directly via API)"""
        return gtr_projects.merge(
            self.link_gtr_funds_api, on="project_id", how="left", validate="many_to_one"
        )

    def get_start_end_dates(self, gtr_projects: pd.DataFrame) -> pd.DataFrame:
        """
        Gets earliest start and latest end dates of project funds

        Args:
            gtr_projects: Data frame that must have a column "project_id"

        Returns:
            Same input data frame with the following extra columns:
                - fund_start: Start of funding period
                - fund_end: End of funding period
        """
        # Get project fund data
        projects_with_funds = self.get_project_funds(gtr_projects)

        # Get earliest values of "fund_start" for each project
        earliest_start_data = (
            projects_with_funds.groupby(["project_id", "fund_start"], sort=True)
            .count()
            .reset_index()
            .drop_duplicates("project_id", keep="first")[["project_id", "fund_start"]]
        )
        # Get earliest values of "fund_start" for each project
        latest_end_data = (
            projects_with_funds.groupby(["project_id", "fund_end"], sort=True)
            .count()
            .reset_index()
            .drop_duplicates("project_id", keep="last")[["project_id", "fund_end"]]
        )
        # Add project start and end dates to the input data frame
        return gtr_projects.merge(
            earliest_start_data, on="project_id", how="left", validate="many_to_one"
        ).merge(latest_end_data, on="project_id", how="left", validate="many_to_one")

    def get_funding_data(self, gtr_projects: pd.DataFrame) -> pd.DataFrame:
        """Adds reliable funding amount data, and funding start and end dates to the projects."""
        return pipe(gtr_projects, self.get_project_funds_api, self.get_start_end_dates)

    @property
    def gtr_funds(self):
        """GtR funding table"""
        if self._gtr_funds is None:
            self._gtr_funds = gtr.get_gtr_funds()
        return self._gtr_funds

    @property
    def link_gtr_funds(self):
        """Links between project ids and funding ids"""
        if self._link_gtr_funds is None:
            self._link_gtr_funds = gtr.get_link_table("gtr_funds")
        return self._link_gtr_funds

    @property
    def link_gtr_funds_api(self):
        """Links between project ids and funding ids, retrieved using API calls"""
        if self._link_gtr_funds_api is None:
            self._link_gtr_funds_api = gtr.get_gtr_funds_api()
        return self._link_gtr_funds_api


class CrunchbaseWrangler:
    """
    This class helps linking CB companies to other data such as the
    investment rounds (deals) and investors participating in the deals
    """

    def __init__(self):
        self._cb_funding_rounds = None
        self._cb_investments = None
        self._cb_investors = None

    @property
    def cb_funding_rounds(self):
        """Table with investment rounds (all the deals for all companies)"""
        if self._cb_funding_rounds is None:
            self._cb_funding_rounds = cb.get_crunchbase_funding_rounds().drop(
                "index", axis=1
            )
        return self._cb_funding_rounds

    @property
    def cb_investments(self):
        """
        Table with investments for each round (deal). Note that one deal can
        have several investments pertaining to different investors
        """
        if self._cb_investments is None:
            self._cb_investments = cb.get_crunchbase_investments()
        return self._cb_investments

    @property
    def cb_investors(self):
        """Table with investors"""
        if self._cb_investors is None:
            self._cb_investors = cb.get_crunchbase_investors()
        return self._cb_investors

    def get_funding_rounds(
        self, cb_organisations: pd.DataFrame, org_id_column: str = "id"
    ) -> pd.DataFrame:
        """
        Add funding round information to a table with CB organisations

        Args:
            cb_organisations: Data frame that must have a columns with crunchbase
                organisation ids and names

        Returns:
            Dataframe with organisations specified by 'org_id' and 'name', and
            all their funding rounds (deals). Some of the important columns include:
                'funding_round_id': unique round id
                'announced_on': date of the round
                'investment_type': the type of round (seed, series etc.)
                'post_money_valuation_usd': valuation of the company
                'raised_amount_usd': amount of money raised in the deal

        """
        return (
            # Keep only company name and id
            cb_organisations[[org_id_column, "name"]]
            # Harmonise column names and avoid clashes
            .rename(columns={org_id_column: "org_id"})
            # Add funding round data
            .merge(
                self.cb_funding_rounds.drop("name", axis=1),
                on="org_id",
            )
            # More informative column names
            .rename(columns={"id": "funding_round_id"})
            .sort_values("announced_on")
            .assign(
                # Convert to thousands
                raised_amount=lambda x: x["raised_amount"] / 1000,
                raised_amount_usd=lambda x: x["raised_amount_usd"] / 1000,
                # Convert date strings to datetimes
                announced_on_date=lambda x: pd.to_datetime(x["announced_on"]),
            )
            # Get years from dates
            .assign(year=lambda x: get_years(x["announced_on_date"]))
            # Convert USD currency to GBP
            .pipe(self.convert_deal_currency_to_gbp)
        )

    @staticmethod
    def convert_deal_currency_to_gbp(
        funding: pd.DataFrame,
        date_column: str = "announced_on_date",
        amount_column: str = "raised_amount",
        usd_amount_column: str = "raised_amount_usd",
        converted_column: str = "raised_amount_gbp",
    ) -> pd.DataFrame:
        """
        Convert USD currency to GBP using CurrencyConverter package.
        Deal dates should be provided in the datetime.date format
        NB: Rate conversion for dates before year 2000 is not reliable and hence
        is not carried out (the function returns nulls instead)

        Args:
            funding: A dataframe which must have a column for a date and amount to be converted
            date_column: Name of column with deal dates
            amount_column: Name of column with the amounts in the original currency
            amount_column_usd: Name of column with the amounts in USD
            converted_column: Name for new column with the converted amounts

        Returns:
            Same dataframe with an extra column for the converted amount

        """
        # Check if there is anything to convert
        rounds_with_funding = len(funding[-funding[usd_amount_column].isnull()])
        df = funding.copy()
        if rounds_with_funding > 0:
            # Set up the currency converter
            Converter = CurrencyConverter(
                fallback_on_missing_rate=True,
                fallback_on_missing_rate_method="linear_interpolation",
                # If the date is out of bounds (eg, too recent)
                # then use the closest date available
                fallback_on_wrong_date=True,
            )
            # Convert currencies
            converted_amounts = []
            for _, row in df.iterrows():
                # Only convert deals after year 1999
                if row[date_column].year >= 2000:
                    converted_amounts.append(
                        Converter.convert(
                            row[usd_amount_column], "USD", "GBP", date=row[date_column]
                        )
                    )
                else:
                    converted_amounts.append(np.nan)
            df[converted_column] = converted_amounts
            # For deals that were originally in GBP, use the database values
            deals_in_gbp = df["raised_amount_currency_code"] == "GBP"
            df.loc[deals_in_gbp, converted_column] = df.loc[
                deals_in_gbp, amount_column
            ].copy()
        else:
            # If nothing to convert, copy the nulls and return
            df[converted_column] = df[amount_column].copy()
        return df

<<<<<<< HEAD
    def get_funding_round_investors(self, funding_rounds: pd.DataFrame) -> pd.DataFrame:
        """
        Gets the investors involved in the specified funding rounds

        Args:
            Dataframe with organisations specified by 'org_id' and 'name', and
            all their funding rounds (deals). Some of the important columns include:

        Returns:
            Dataframe with extra columns specifying investment round details:
                'funding_round_name': Name of the funding round
                'investor_name': Name of the investor organisation
                'investor_id' Crunchbase organisation identifier
                'investor_type': Specifies if investor is a person or an organisation
                'is_lead_investor': Specifies whether the organisation is leading the round (value is 1 in that case)

        """
        return funding_rounds.merge(
            (
                self.cb_investments[
                    [
                        "funding_round_id",
                        "funding_round_name",
                        "investor_name",
                        "id",
                        "investor_type",
                        "is_lead_investor",
                    ]
                ].rename(columns={"id": "investor_id"})
            ),
            on="funding_round_id",
            how="left",
        ).assign(
            raised_amount=lambda x: x.raised_amount.fillna(0),
            raised_amount_usd=lambda x: x.raised_amount_usd.fillna(0),
        )

    def get_organisation_investors(
        self, cb_organisations: pd.DataFrame
    ) -> pd.DataFrame:
        """
        Gets the investors and corresponding funding rounds for the specified organisations

        Args:
            cb_organisations: Data frame that must have a columns with crunchbase
                organisation ids and names

        Returns:
             Dataframe with extra columns specifying investors and the corresponding investment rounds
             (see docs for get_funding_rounds and get_funding_round_investors for more information)

        """
        return pipe(
            cb_organisations, self.get_funding_rounds, self.get_funding_round_investors
        )

=======
>>>>>>> a861c3c2

def get_years(dates: Iterator[datetime.date]) -> Iterator:
    """Converts a list of datetimes to years"""
    return [x.year for x in dates]<|MERGE_RESOLUTION|>--- conflicted
+++ resolved
@@ -269,8 +269,7 @@
             # If nothing to convert, copy the nulls and return
             df[converted_column] = df[amount_column].copy()
         return df
-
-<<<<<<< HEAD
+      
     def get_funding_round_investors(self, funding_rounds: pd.DataFrame) -> pd.DataFrame:
         """
         Gets the investors involved in the specified funding rounds
@@ -327,8 +326,6 @@
             cb_organisations, self.get_funding_rounds, self.get_funding_round_investors
         )
 
-=======
->>>>>>> a861c3c2
 
 def get_years(dates: Iterator[datetime.date]) -> Iterator:
     """Converts a list of datetimes to years"""
