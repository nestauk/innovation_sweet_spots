--- conflicted
+++ resolved
@@ -217,86 +217,6 @@
     Returns:
         None.
     """
-    results = []
-    for year, group in grouped_sentences:
-        print(year)
-        for ix, row in group.iterrows():
-            sentence = row['sentence']
-            sent_id = sentence_record_dict[sentence]
-            web_url = metadata_dict[sent_id][url_field]
-            article_title = metadata_dict[sent_id][title_field]
-            print(article_title)
-            print(sentence, end = "\n\n")
-            print(web_url, end = "\n\n")
-            print('----------')
-<<<<<<< HEAD
-            results.append([year, article_title, sentence, web_url])
-    if output_to_file:
-        results_df = pd.DataFrame.from_records(results)
-        results_df.to_csv(output_path / "sentences_w_collocations.csv", 
-                          index = False)
- 
-
-
-# Utility functions for quickly checking mentions (adapted from above)           
-def check_mentions(sentence_collection_df, term, groupby_field = 'year'):
-    """Retrieves sentences with mentions.
-    
-    Args:
-        sentence_collection_df: A pandas dataframe with sentences.
-        collocated_term: A string referring to the term of interest.
-        groupby_field: A string referring to the field on which sentence dataframe 
-            will be grouped.
-    Returns:
-        A pandas groupby object.
-    """
-    base = r'{}'
-    expr = '(?:\s|^){}(?:,?\s|\.|$)'
-    combined_expr = base.format(''.join(expr.format(term)))    
-    mentions_df = sentence_collection_df[sentence_collection_df['sentence'].\
-                                                str.contains(combined_expr, regex = True)]
-    grouped_by_year = mentions_df.groupby(groupby_field)
-    return grouped_by_year
-
-
-def mentions_summary(grouped_sentences):
-    """Prints a quick summary of mentions.
-    
-    Args:
-        grouped_sentences: A pandas groupby object.
-        
-    Returns:
-        None.
-    """
-    num_years = len(grouped_sentences)
-    num_sentences = sum([len(group) for name, group in grouped_sentences])
-    print(f"The term was mentioned in {num_sentences} sentences across {num_years} years.")
-
-
-def view_mentions(grouped_sentences, metadata_dict, sentence_record_dict, 
-                      url_field = 'webUrl', title_field = 'webTitle',
-                      output_to_file = True, output_path = OUTPUT_DATA_PATH):
-    """Prints sentences and corresponding article metadata grouped by year.
-    
-    Args:
-        grouped_sentences: A pandas groupby object.
-=======
-
-
-def view_collocations_given_year(year_sentences, metadata_dict, sentence_record_dict, 
-                      url_field = 'webUrl', title_field = 'webTitle'):
-    """Prints sentences and corresponding article metadata for a given year.
-    
-    Args:
-        year_sentences: A pandas dataframe.
->>>>>>> 5d7ebfe5
-        metadata_dict: A dict mapping article IDs to original article metadata.
-        sentence_record_dict: A dict mapping sentences to article IDs.
-    
-    Returns:
-        None.
-    """
-<<<<<<< HEAD
     results = []
     for year, group in grouped_sentences:
         print(year)
@@ -312,18 +232,72 @@
             results.append([year, article_title, sentence, web_url])
     if output_to_file:
         results_df = pd.DataFrame.from_records(results)
-        results_df.to_csv(output_path / "sentences_w_mentions.csv", index = False)
-            
-
-    
-=======
-    for ix, row in year_sentences.iterrows():
-        sentence = row['sentence']
-        sent_id = sentence_record_dict[sentence]
-        web_url = metadata_dict[sent_id][url_field]
-        article_title = metadata_dict[sent_id][title_field]
-        print(article_title)
-        print(sentence, end = "\n\n")
-        print(web_url, end = "\n\n")
-        print('----------')
->>>>>>> 5d7ebfe5
+        results_df.to_csv(output_path / "sentences_w_collocations.csv", 
+                          index = False)
+ 
+
+
+# Utility functions for quickly checking mentions (adapted from above)           
+def check_mentions(sentence_collection_df, term, groupby_field = 'year'):
+    """Retrieves sentences with mentions.
+    
+    Args:
+        sentence_collection_df: A pandas dataframe with sentences.
+        collocated_term: A string referring to the term of interest.
+        groupby_field: A string referring to the field on which sentence dataframe 
+            will be grouped.
+    Returns:
+        A pandas groupby object.
+    """
+    base = r'{}'
+    expr = '(?:\s|^){}(?:,?\s|\.|$)'
+    combined_expr = base.format(''.join(expr.format(term)))    
+    mentions_df = sentence_collection_df[sentence_collection_df['sentence'].\
+                                                str.contains(combined_expr, regex = True)]
+    grouped_by_year = mentions_df.groupby(groupby_field)
+    return grouped_by_year
+
+
+def mentions_summary(grouped_sentences):
+    """Prints a quick summary of mentions.
+    
+    Args:
+        grouped_sentences: A pandas groupby object.
+        
+    Returns:
+        None.
+    """
+    num_years = len(grouped_sentences)
+    num_sentences = sum([len(group) for name, group in grouped_sentences])
+    print(f"The term was mentioned in {num_sentences} sentences across {num_years} years.")
+
+
+def view_mentions(grouped_sentences, metadata_dict, sentence_record_dict, 
+                      url_field = 'webUrl', title_field = 'webTitle',
+                      output_to_file = True, output_path = OUTPUT_DATA_PATH):
+    """Prints sentences and corresponding article metadata grouped by year.
+    
+    Args:
+        grouped_sentences: A pandas groupby object.
+        metadata_dict: A dict mapping article IDs to original article metadata.
+        sentence_record_dict: A dict mapping sentences to article IDs.
+    
+    Returns:
+        None.
+    """
+    results = []
+    for year, group in grouped_sentences:
+        print(year)
+        for ix, row in group.iterrows():
+            sentence = row['sentence']
+            sent_id = sentence_record_dict[sentence]
+            web_url = metadata_dict[sent_id][url_field]
+            article_title = metadata_dict[sent_id][title_field]
+            print(article_title)
+            print(sentence, end = "\n\n")
+            print(web_url, end = "\n\n")
+            print('----------')
+            results.append([year, article_title, sentence, web_url])
+    if output_to_file:
+        results_df = pd.DataFrame.from_records(results)
+        results_df.to_csv(output_path / "sentences_w_mentions.csv", index = False)