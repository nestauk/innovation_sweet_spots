--- conflicted
+++ resolved
@@ -10,11 +10,8 @@
 
 # Brand aligned fonts and colours
 FONT = "Averta"
-<<<<<<< HEAD
 # TITLE_FONT = "Zosia"
 TITLE_FONT = "Averta"
-=======
-TITLE_FONT = "Zosia"
 
 FONTSIZE_TITLE = 16
 FONTSIZE_NORMAL = 13
@@ -47,7 +44,6 @@
     )
 
 
->>>>>>> 124363dc
 NESTA_COLOURS = [
     "#0000FF",
     "#FDB633",
