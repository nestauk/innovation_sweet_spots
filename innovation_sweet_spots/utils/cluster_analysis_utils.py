"""
innovation_sweet_spots.utils.cluster_analysis_utils

Module for various cluster analysis (eg extracting cluster-specific keywords)
"""
import numpy as np
from sklearn.feature_extraction.text import TfidfVectorizer
from typing import Iterator, Dict
from collections import defaultdict

<<<<<<< HEAD
import hdbscan
import umap
from innovation_sweet_spots import logging

from nltk.corpus import stopwords
from nltk.stem import WordNetLemmatizer
import re

lemmatizer = WordNetLemmatizer()

DEFAULT_STOPWORDS = stopwords.words("english")

umap_def_params = {
    "n_components": 50,
    "n_neighbors": 10,
    "min_dist": 0.5,
    "spread": 0.5,
}

hdbscan_def_params = {
    "min_cluster_size": 15,
    "min_samples": 1,
    "cluster_selection_method": "leaf",
    "prediction_data": True,
}


def hdbscan_clustering(
    vectors,
    umap_params=umap_def_params,
    hdbscan_params=hdbscan_def_params,
    random_umap_state=1,
    random_hdbscan_state=3333,
    return_only_labels=True,
):
    """
    Helper function for quickly getting some clusters

    Outputs an array of shape (n_vectors, 2) with columns for best cluster index and probability
    """
    # UMAP
    logging.info(
        f"Generating {umap_def_params['n_components']}-d UMAP embbedings for {len(vectors)} vectors"
    )
    reducer_low_dim = umap.UMAP(random_state=random_umap_state, **umap_params)
    embedding = reducer_low_dim.fit_transform(vectors)
    logging.info(f"Clustering {len(embedding)} vectors")
    # HDBSCAN
    np.random.seed(random_hdbscan_state)
    clusterer = hdbscan.HDBSCAN(**hdbscan_params)
    clusterer.fit(embedding)
    # Cluster probabilities
    cluster_probs = hdbscan.all_points_membership_vectors(clusterer)
    best_cluster_prob = np.array([(np.argmax(x), np.max(x)) for x in cluster_probs])

    return best_cluster_prob


def simple_preprocessing(text: str, stopwords=DEFAULT_STOPWORDS) -> str:
    """Simple preprocessing for cluster texts"""
    text = re.sub(r"[^a-zA-Z ]+", "", text).lower()
    text = simple_tokenizer(text)
    text = [lemmatizer.lemmatize(t) for t in text]
    text = [t for t in text if ((t not in stopwords) and (len(t) > 1))]
    return " ".join(text)
=======
# from innovation_sweet_spots.utils.text_processing_utils import simple_tokenizer
>>>>>>> 124363dc


def simple_tokenizer(text: str) -> Iterator[str]:
    return [token.strip() for token in text.split(" ") if len(token) > 0]


def cluster_texts(documents: Iterator[str], cluster_labels: Iterator) -> Dict:
    """
    Creates a large text string for each cluster, by joining up the
    text strings (documents) belonging to the same cluster

    Args:
        documents: A list of text strings
        cluster_labels: A list of cluster labels, indicating the membership of the text strings

    Returns:
        A dictionary where keys are cluster labels, and values are cluster text documents
    """

    assert len(documents) == len(cluster_labels)
    doc_type = type(documents[0])

    cluster_text_dict = defaultdict(doc_type)
    for i, doc in enumerate(documents):
        if doc_type is str:
            cluster_text_dict[cluster_labels[i]] += doc + " "
        elif doc_type is list:
            cluster_text_dict[cluster_labels[i]] += doc
    return cluster_text_dict


def cluster_keywords(
    documents: Iterator[str],
    cluster_labels: Iterator[int],
    n: int = 10,
    tokenizer=simple_tokenizer,
    max_df: float = 0.90,
    min_df: float = 0.01,
    Vectorizer=TfidfVectorizer,
) -> Dict:
    """
    Generates keywords that characterise the cluster, using the specified Vectorizer

    Args:
        documents: List of (preprocessed) text documents
        cluster_labels: List of integer cluster labels
        n: Number of top keywords to return
        Vectorizer: Vectorizer object to use (eg, TfidfVectorizer, CountVectorizer)
        tokenizer: Function to use to tokenise the input documents; by default splits the document into words

    Returns:
        Dictionary that maps cluster integer labels to a list of keywords
    """

    # Define vectorizer
    vectorizer = Vectorizer(
        analyzer="word",
        tokenizer=tokenizer,
        preprocessor=lambda x: x,
        token_pattern=None,
        max_df=max_df,
        min_df=min_df,
        max_features=10000,
    )

    # Create cluster text documents
    cluster_documents = cluster_texts(documents, cluster_labels)
    unique_cluster_labels = list(cluster_documents.keys())

    # Apply the vectorizer
    token_score_matrix = vectorizer.fit_transform(list(cluster_documents.values()))

    # Create a token lookup dictionary
    id_to_token = dict(
        zip(list(vectorizer.vocabulary_.values()), list(vectorizer.vocabulary_.keys()))
    )

    # For each cluster, check the top n tokens
    top_cluster_tokens = {}
    for i in range(token_score_matrix.shape[0]):
        # Get the cluster feature vector
        x = token_score_matrix[i, :].todense()
        # Find the indices of the top n tokens
        x = list(np.flip(np.argsort(np.array(x)))[0])[0:n]
        # Find the tokens corresponding to the top n indices
        top_cluster_tokens[unique_cluster_labels[i]] = [id_to_token[j] for j in x]

    return top_cluster_tokens<|MERGE_RESOLUTION|>--- conflicted
+++ resolved
@@ -8,7 +8,6 @@
 from typing import Iterator, Dict
 from collections import defaultdict
 
-<<<<<<< HEAD
 import hdbscan
 import umap
 from innovation_sweet_spots import logging
@@ -74,9 +73,6 @@
     text = [lemmatizer.lemmatize(t) for t in text]
     text = [t for t in text if ((t not in stopwords) and (len(t) > 1))]
     return " ".join(text)
-=======
-# from innovation_sweet_spots.utils.text_processing_utils import simple_tokenizer
->>>>>>> 124363dc
 
 
 def simple_tokenizer(text: str) -> Iterator[str]:
