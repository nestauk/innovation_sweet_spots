"""
innovation_sweet_spots.utils.embeddings_utils

Functions for using text embeddings
"""
from innovation_sweet_spots.utils.io import save_text_items, read_text_items
from innovation_sweet_spots.utils.io import logging
import sentence_transformers
from sentence_transformers.SentenceTransformer import SentenceTransformer
import numpy as np
from scipy.spatial.distance import cdist
from numpy.typing import ArrayLike
from typing import Iterator, Union
from pandas import DataFrame
import os
import umap


class QueryEmbeddings:
    """
    Helper class to interrogate embeddings and find most similar texts
    to a provided input text
    """

    def __init__(
        self,
        vectors: ArrayLike,
        texts: Iterator[str],
        model: Union[str, SentenceTransformer] = None,
    ):
        """
        Find most similar vectors to the given vector

        Args:
            vectors: Numpy array of shape [n_texts, n_dimensions] encoding texts
            texts: List of text strings (len(texts) must be equal to n_texts)
            model: Either model name or model instance
        """
        self.vectors = vectors
        self.texts = texts
        self.index_to_text = dict(zip(list(range(len(texts))), texts))
        self.text_to_index = dict(zip(texts, list(range(len(texts)))))
        self.model = (
            sentence_transformers.SentenceTransformer(model)
            if type(model) is str
            else model
        )

    def find_most_similar_by_id(self, vector_id: int) -> Iterator[float]:
        """Find most similar vectors to the given vector"""
        similarities = (
            1
            - cdist(self.vectors[vector_id, :].reshape(1, -1), self.vectors, "cosine")[
                0
            ]
        )
        return self.similarities_dataframe(similarities)

    def find_most_similar(self, text: str) -> Iterator[float]:
        """Find most similar vectors to the given text"""
        if text in self.texts:
            return self.find_most_similar_by_id(self.text_to_index[text])
        elif self.model is not None:
            new_vector = self.model.encode([text])
            similarities = (
                1 - cdist(new_vector[0, :].reshape(1, -1), self.vectors, "cosine")[0]
            )
            return self.similarities_dataframe(similarities)
        else:
            raise "Provide embedding model"

    def similarities_dataframe(self, similarities: Iterator[float]) -> DataFrame:
        """Prepare outputs data frame"""
        return DataFrame(
            {"text": self.text_to_index.keys(), "similarity": similarities}
        ).sort_values("similarity", ascending=False)


class Vectors:
    """
    Class to deal with text embedding vectors
    """

    def __init__(
        self,
        model_name: str,
        vector_ids=None,
        vectors=None,
        filename: str = None,
        folder=None,
    ):
        """
        Args:
            model_name: Name of the model
            vector_ids: List of identifier strings (IDs) of each vector
            vectors: Numpy array of vectors, of shape [n_documents, n_dimensions]
            filename: File prefix (use if loading vectors from disk)
            folder: Location of the vectors and their IDs

        """
        self.model_name = model_name
<<<<<<< HEAD
        self._model = None
        self.model_name = model_name
=======
>>>>>>> e05558a8
        self._model = None
        self.filename = filename
        self.folder = folder
        files_exist = os.path.exists(
            folder / self.filepath_vectors(filename, model_name, folder)
        )
        if (vector_ids is None) and ((filename is None) or (files_exist is False)):
            # Initialise empty vectors and ids
            self.vectors = None
            self.vector_ids = []
        elif vector_ids is None and files_exist:
            # Load from disk
            self.load_vectors_and_ids(filename, model_name, folder)
        else:
            # Take the provided vectors and vector ids
            self.vector_ids = np.array(vector_ids)
            self.vectors = vectors

        if self.vectors is not None:
            assert (
                len(self.vector_ids) == self.vectors.shape[0]
            ), "Number of vector ids does not match the number of vectors"
        assert len(np.unique(self.vector_ids)) == len(
            self.vector_ids
        ), "All vector ids must be unique"

    def load_vectors_and_ids(self, filename: str, model_name: str, folder):
        """Loads in vectors and their corresponding document ids from disk"""
        self.vector_ids = np.array(
            read_text_items(self.filepath_vector_ids(filename, model_name, folder))
        )
        self.vectors = np.load(self.filepath_vectors(filename, model_name, folder))
        logging.info(
            f"Loaded vectors from {self.filepath_vectors(filename, model_name, folder)}"
        )

    @property
    def model(self):
        """Sentence transformer model"""
        if self._model is None:
            self._model = sentence_transformers.SentenceTransformer(self.model_name)
        return self._model

    def is_id_present(self, document_id: str):
        """Checks if there is a vector for this document ID"""
        return document_id in self.vector_ids

    def id_index(self, document_id: str):
        """Returns the index of the specified ID"""
        index = np.where(self.vector_ids == document_id)[0]
        if len(index) == 1:
            return index[0]
        elif len(index) == 0:
            logging.warning(f"Document id {document_id} was not found!")
            return None

    def remove_vectors(self, document_ids: Iterator[str]):
        """Removes vectors with the specified IDs"""
        # Find the indices of specified IDs
        vector_indexes = [
            self.id_index(doc_id)
            for doc_id in document_ids
            if self.is_id_present(doc_id)
        ]
        self.vectors = np.delete(self.vectors, vector_indexes, axis=0)
        self.vector_ids = np.delete(self.vector_ids, vector_indexes, axis=0)
        logging.info(f"Removed {len(vector_indexes)} vectors")

    def generate_new_vectors(
        self,
        new_document_ids: Iterator[str],
        texts: Iterator[str],
        force_update: bool = False,
    ):
        """Generates new vectors and adds them to the existing ones"""
        # Check which ids to update
        if self.vectors is not None:
            logging.info(f"There are currently {len(self.vectors)} vectors")
        new_indexes = [
            i
            for i, new_id in enumerate(new_document_ids)
            if force_update or (self.is_id_present(new_id) is False)
        ]
        if new_indexes and self.vectors is not None:
            self.add_vectors(
                new_document_ids=np.array(new_document_ids)[new_indexes],
                new_vectors=self.model.encode(np.array(texts)[new_indexes]),
            )
        elif self.vectors is None:
            # First time
            self.vectors = self.model.encode(np.array(texts)[new_indexes])
            self.vector_ids = np.array(new_document_ids)[new_indexes]
        logging.info(
            f"There are now {len(self.vectors)} vectors. Added {len(new_indexes)} new vectors."
        )

    def add_vectors(
        self, new_document_ids: Iterator[str], new_vectors: ArrayLike
    ) -> None:
        """Adds new document vectors"""
        assert (
            new_vectors.shape[1] == self.vectors.shape[1]
        ), "New vectors must have the same dimensions"
        new_indexes = []
        for i, new_id in enumerate(new_document_ids):
            # If ID already exists, update the existing vector
            if self.is_id_present(new_id):
                self.vectors[self.id_index(new_id), :] = new_vectors[i, :]
            # Otherwise, keep track of the new IDs
            else:
                new_indexes.append(i)
        # Concatenate the set of new IDs to the existing vectors
        self.vectors = np.concatenate(
            [self.vectors, new_vectors[new_indexes, :]], axis=0
        )
        self.vector_ids = np.concatenate(
            [self.vector_ids, np.array(new_document_ids[new_indexes])]
        )
        logging.info(
            f"Added {len(new_indexes)} new vectors and updated {len(new_document_ids)-len(new_indexes)} existing vectors"
        )

    def get_missing_ids(self, document_ids: Iterator[str]) -> Iterator[str]:
        """Returns IDs that don't have corresponding vectors"""
        return [
            doc_id for doc_id in document_ids if (self.is_id_present(doc_id) is False)
        ]

    def select_vectors(self, document_ids: Iterator[str]) -> ArrayLike:
        """Selects vectors by the specified ids"""
        indexes = [
            self.id_index(doc_id)
            for doc_id in document_ids
            if self.is_id_present(doc_id)
        ]
        if len(indexes) != len(document_ids):
            logging.warning("Not all IDs were found!")
        else:
            return self.vectors[indexes, :]

    @staticmethod
    def filepath_vectors(filename, model_name, folder) -> str:
        """Default filepath to the vector binary file"""
        return folder / f"{filename}_{model_name}.npy"

    @staticmethod
    def filepath_vector_ids(filename, model_name, folder) -> str:
        """Default filepath to the vector id file"""
        return folder / f"{filename}_{model_name}_ids.txt"

    def save_vectors(self, filename=None, folder=None) -> None:
        """Saves vectors and the corresponding document ids locally"""
        filename = self.filename if filename is None else filename
        folder = self.folder if folder is None else folder
        # Create the director if needed
        folder.mkdir(parents=True, exist_ok=True)
        # Save vectors
        vectors_filepath = self.filepath_vectors(filename, self.model_name, folder)
        np.save(vectors_filepath, self.vectors)
        logging.info(f"Saved {len(self.vectors)} vectors in {vectors_filepath}")
        # Save IDs
        save_text_items(
            list(self.vector_ids),
            self.filepath_vector_ids(filename, self.model_name, folder),
        )

        
def reduce_to_2D(vectors, random_state=1):
    """Helper function to reduce vectors to 2-d embeddings using UMAP, for visualisation purposes"""
    reducer = umap.UMAP(n_components=2, random_state=random_state)
    embedding = reducer.fit_transform(vectors)    
    return embedding

    
        <|MERGE_RESOLUTION|>--- conflicted
+++ resolved
@@ -99,11 +99,6 @@
 
         """
         self.model_name = model_name
-<<<<<<< HEAD
-        self._model = None
-        self.model_name = model_name
-=======
->>>>>>> e05558a8
         self._model = None
         self.filename = filename
         self.folder = folder
