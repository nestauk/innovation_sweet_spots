--- conflicted
+++ resolved
@@ -151,18 +151,14 @@
 
 def get_foodtech_companies() -> pd.DataFrame:
     """Dataset used in the food tech themed Innovation Sweet Spots"""
-<<<<<<< HEAD
-    return pd.read_csv(DEALROOM_PATH / "dealroom_foodtech_2022_11_24.csv")
     # return pd.read_csv(DEALROOM_PATH / "dealroom_foodtech.csv")
-=======
     return (
         pd.read_csv(
-            DEALROOM_PATH / "dealroom_foodtech.csv",
+            DEALROOM_PATH / "dealroom_foodtech_2022_11_24.csv",
         )
         .query("id != 'Error retrieving row data'")
         .astype({"id": "int32"})
     )
->>>>>>> 902f5c06
 
 
 # Preprocessed embeddings
