from innovation_sweet_spots.analysis.wrangling_utils import *
import pandas as pd
from datetime import date

## Testing GtrWrangler ##

# Mock GtR project data
MOCK_PROJECT_IDS = ["proj_1", "proj_2"]
MOCK_PROJECT_ABSTRACTS = ["abstract", "different abstract"]
MOCK_PROJECT_START = ["2020-01-01 01:00:00", "2022-01-01 01:00:00"]
MOCK_FUND_IDS = ["fund_1", "fund_2", "fund_3", "fund_4"]
# Mock GtR project dataframe
MOCK_GTR_PROJECTS = pd.DataFrame(
    {
        "project_id": MOCK_PROJECT_IDS,
        "abstractText": MOCK_PROJECT_ABSTRACTS,
        "start": MOCK_PROJECT_START,
    }
)
# Mock links table between GtR projects and funds
MOCK_LINK_GTR_FUNDS = pd.DataFrame(
    {
        "project_id": MOCK_PROJECT_IDS + MOCK_PROJECT_IDS,
        "id": MOCK_FUND_IDS,
        "rel": ["FUND", "FUND", "FUND", "FUND"],
        "table_name": ["gtr_funds", "gtr_funds", "gtr_funds", "gtr_funds"],
    }
)
# Mock GtR fund table
MOCK_GTR_FUNDS = pd.DataFrame(
    {
        "id": MOCK_FUND_IDS,
        "end": [
            "2021-07-01 01:00:00",
            "2022-07-01 01:00:00",
            "2023-07-01 01:00:00",
            "2024-07-01 01:00:00",
        ],
        "start": [
            "2020-01-01 01:00:00",
            "2021-01-01 01:00:00",
            "2022-01-01 01:00:00",
            "2023-01-01 01:00:00",
        ],
        "category": [
            "INCOME_ACTUAL",
            "INCOME_ACTUAL",
            "INCOME_ACTUAL",
            "INCOME_ACTUAL",
        ],
        "amount": ["0", "1000", "2000", "3000"],
        "currencyCode": ["GBP", "GBP", "GBP", "GBP"],
    }
)
# Mock alternative GtR fund table (retrieved directly via API)
MOCK_GTR_FUNDS_API = pd.DataFrame(
    {
        "project_id": MOCK_PROJECT_IDS,
        "amount": [1000, 2000],
        "currencyCode": ["GBP", "GBP"],
    }
)


def prepare_GtrWrangler():
    """Helper function to prepare a GtrWrangler instance with mock data"""
    wrangler = GtrWrangler()
    wrangler._link_gtr_funds = MOCK_LINK_GTR_FUNDS
    wrangler._gtr_funds = MOCK_GTR_FUNDS
    wrangler._link_gtr_funds_api = MOCK_GTR_FUNDS_API
    return wrangler


def test_get_project_funds_api():
    wrangler = prepare_GtrWrangler()
    output_df = wrangler.get_project_funds_api(MOCK_GTR_PROJECTS)
    expected_df = pd.DataFrame(
        {
            "project_id": MOCK_PROJECT_IDS,
            "abstractText": MOCK_PROJECT_ABSTRACTS,
            "start": MOCK_PROJECT_START,
            "amount": [1000, 2000],
            "currencyCode": ["GBP", "GBP"],
        }
    )
    assert output_df.equals(expected_df)


def test_get_start_end_dates():
    wrangler = prepare_GtrWrangler()
    output_df = wrangler.get_start_end_dates(MOCK_GTR_PROJECTS)
    expected_df = pd.DataFrame(
        {
            "project_id": MOCK_PROJECT_IDS,
            "abstractText": MOCK_PROJECT_ABSTRACTS,
            "start": MOCK_PROJECT_START,
            "fund_start": ["2020-01-01 01:00:00", "2021-01-01 01:00:00"],
            "fund_end": ["2023-07-01 01:00:00", "2024-07-01 01:00:00"],
        }
    ).astype({"fund_start": "datetime64[ns]", "fund_end": "datetime64[ns]"})
    assert output_df.equals(expected_df)


def test_get_project_funds():
    wrangler = prepare_GtrWrangler()
    output_df = wrangler.get_project_funds(MOCK_GTR_PROJECTS)
    expected_df = (
        pd.DataFrame(
            {
                "project_id": MOCK_PROJECT_IDS + MOCK_PROJECT_IDS,
                "abstractText": MOCK_PROJECT_ABSTRACTS + MOCK_PROJECT_ABSTRACTS,
                "start": MOCK_PROJECT_START + MOCK_PROJECT_START,
                "id": MOCK_FUND_IDS,
                "fund_end": [
                    "2021-07-01 01:00:00",
                    "2022-07-01 01:00:00",
                    "2023-07-01 01:00:00",
                    "2024-07-01 01:00:00",
                ],
                "fund_start": [
                    "2020-01-01 01:00:00",
                    "2021-01-01 01:00:00",
                    "2022-01-01 01:00:00",
                    "2023-01-01 01:00:00",
                ],
                "category": [
                    "INCOME_ACTUAL",
                    "INCOME_ACTUAL",
                    "INCOME_ACTUAL",
                    "INCOME_ACTUAL",
                ],
                "amount": ["0", "1000", "2000", "3000"],
                "currencyCode": ["GBP", "GBP", "GBP", "GBP"],
            }
        )
        # Datetime types
        .astype({"fund_start": "datetime64[ns]", "fund_end": "datetime64[ns]"})
        # Note the sort order by projects
        .sort_values(["project_id", "id"]).reset_index(drop=True)
    )
    assert output_df.equals(expected_df)


### Testing CrunchbaseWrangler ###


def test_convert_deal_currency_to_gbp():
    mock_input_df = pd.DataFrame(
        {
            "announced_on_date": [date(2001, 1, 21)],
            "raised_amount": [1000],
            "raised_amount_currency_code": ["USD"],
            "raised_amount_usd": [1000],
        }
    )
    expected_df = mock_input_df.copy()
    expected_df["raised_amount_gbp"] = [684.8]
    output_df = CrunchbaseWrangler.convert_deal_currency_to_gbp(mock_input_df)
    output_df["raised_amount_gbp"] = output_df["raised_amount_gbp"].round(1)
<<<<<<< HEAD
    assert output_df.equals(expected_df)


### Testing other functions


def test_split_comma_seperated_string():
    assert split_comma_seperated_string("A, B,c") == ["A", "B", "c"]
    assert split_comma_seperated_string("a,,b") == ["a", "", "b"]


def test_is_string_in_list():
    list_of_strings = ["a", "b"]
    assert is_string_in_list(list_of_strings, list_to_check=["a", "c"]) is True
    assert is_string_in_list(list_of_strings, list_to_check=["a", "b"]) is True
    assert is_string_in_list(list_of_strings, list_to_check=["b", "c"]) is True
    assert is_string_in_list(list_of_strings, list_to_check=["c", "d"]) is False
=======
    assert output_df.equals(expected_df)
>>>>>>> 112cb57d
<|MERGE_RESOLUTION|>--- conflicted
+++ resolved
@@ -157,9 +157,8 @@
     expected_df["raised_amount_gbp"] = [684.8]
     output_df = CrunchbaseWrangler.convert_deal_currency_to_gbp(mock_input_df)
     output_df["raised_amount_gbp"] = output_df["raised_amount_gbp"].round(1)
-<<<<<<< HEAD
     assert output_df.equals(expected_df)
-
+    
 
 ### Testing other functions
 
@@ -174,7 +173,4 @@
     assert is_string_in_list(list_of_strings, list_to_check=["a", "c"]) is True
     assert is_string_in_list(list_of_strings, list_to_check=["a", "b"]) is True
     assert is_string_in_list(list_of_strings, list_to_check=["b", "c"]) is True
-    assert is_string_in_list(list_of_strings, list_to_check=["c", "d"]) is False
-=======
-    assert output_df.equals(expected_df)
->>>>>>> 112cb57d
+    assert is_string_in_list(list_of_strings, list_to_check=["c", "d"]) is False